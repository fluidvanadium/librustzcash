# Changelog
All notable changes to this library will be documented in this file.

The format is based on [Keep a Changelog](https://keepachangelog.com/en/1.0.0/),
and this library adheres to Rust's notion of
[Semantic Versioning](https://semver.org/spec/v2.0.0.html).

## [Unreleased]
### Notable changes
`zcash_client_backend` now supports TEX (transparent-source-only) addresses as specified
in ZIP 320. Sending to one or more TEX addresses will automatically create a multi-step
proposal that uses two transactions.

In order to take advantage of this support, client wallets will need to be able to send
multiple transactions created from `zcash_client_backend::data_api::wallet::create_proposed_transactions`.
This API was added in `zcash_client_backend` 0.11.0 but previously could only return a
single transaction.

**Note:** This feature changes the use of transparent addresses in ways that are relevant
to security and access to funds, and that may interact with other wallet behaviour. In
particular it exposes new ephemeral transparent addresses belonging to the wallet, which
need to be scanned in order to recover funds if the first transaction of the proposal is
mined but the second is not, or if someone (e.g. the TEX-address recipient) sends back
funds to those addresses. See [ZIP 320](https://zips.z.cash/zip-0320) for details.

### Added
- `zcash_client_backend::data_api`:
  - `chain::BlockCache` trait, behind the `sync` feature flag.
<<<<<<< HEAD
  - `WalletWrite` trait methods `import_account_hd` and `import_account_ufvk`.
=======
  - `WalletRead::get_spendable_transparent_outputs`.
- `zcash_client_backend::fees`:
  - `EphemeralBalance`
  - `ChangeValue::shielded, is_ephemeral`
  - `ChangeValue::ephemeral_transparent` (when "transparent-inputs" is enabled)
  - `sapling::EmptyBundleView`
  - `orchard::EmptyBundleView`
- `zcash_client_backend::proposal`:
  - `impl Hash for {StepOutput, StepOutputIndex}`
>>>>>>> eaa43b4e
- `zcash_client_backend::scanning`:
  - `testing` module
- `zcash_client_backend::sync` module, behind the `sync` feature flag.
- `zcash_client_backend::wallet::Recipient::map_ephemeral_transparent_outpoint`

### Changed
- MSRV is now 1.70.0.
- Migrated to `tonic 0.12`.
  - The `lightwalletd-tonic` feature flag no longer works on `wasm32-wasi` due
    to https://github.com/hyperium/tonic/issues/1783.
- `zcash_client_backend::{fixed,standard,zip317}::SingleOutputChangeStrategy`
  now implement a different strategy for choosing whether there will be any
  change, and its value. This can avoid leaking information about note amounts
  in some cases. It also ensures that there will be a change output whenever a
  `change_memo` is given, and defends against losing money by using
  `DustAction::AddDustToFee` with a too-high dust threshold.
  See [#1430](https://github.com/zcash/librustzcash/pull/1430) for details.
- `zcash_client_backend::zip321` has been extracted to, and is now a reexport
  of the root module of the `zip321` crate. Several of the APIs of this module
  have changed as a consequence of this extraction; please see the `zip321`
  CHANGELOG for details.
- `zcash_client_backend::data_api`:
  - `WalletRead` has new `get_known_ephemeral_addresses`,
    `find_account_for_ephemeral_address`, and `get_transparent_address_metadata`
    methods when the "transparent-inputs" feature is enabled.
  - `WalletWrite` has a new `reserve_next_n_ephemeral_addresses` method when
    the "transparent-inputs" feature is enabled.
  - `error::Error` has new `Address` and (when the "transparent-inputs" feature
    is enabled) `PaysEphemeralTransparentAddress` variants.
  - `wallet::input_selection::InputSelectorError` has a new `Address` variant.
- `zcash_client_backend::data_api::fees`
  - When the "transparent-inputs" feature is enabled, `ChangeValue` can also
    represent an ephemeral transparent output in a proposal. Accordingly, the
    return type of `ChangeValue::output_pool` has (unconditionally) changed
    from `ShieldedProtocol` to `zcash_protocol::PoolType`.
  - `ChangeStrategy::compute_balance`: this trait method has an additional
    `Option<&EphemeralBalance>` parameter. If the "transparent-inputs" feature is
    enabled, this can be used to specify whether the change memo should be
    ignored, and the amounts of additional transparent P2PKH inputs and
    outputs. Passing `None` will retain the previous
    behaviour (and is necessary when the "transparent-inputs" feature is
    not enabled).
- `zcash_client_backend::input_selection::GreedyInputSelectorError` has a
  new variant `UnsupportedTexAddress`.
- `zcash_client_backend::proposal::ProposalError` has new variants
  `SpendsChange`, `EphemeralOutputLeftUnspent`, and `PaysTexFromShielded`.
  (the last two are conditional on the "transparent-inputs" feature).
- `zcash_client_backend::proto`:
  - `ProposalDecodingError` has a new variant `InvalidEphemeralRecipient`.
  - `proposal::Proposal::{from_standard_proposal, try_into_standard_proposal}`
    each no longer require a `consensus::Parameters` argument.
- `zcash_client_backend::wallet::Recipient` variants have changed. Instead of
  wrapping protocol-address types, the `External` and `InternalAccount` variants
  now wrap a `zcash_address::ZcashAddress`. This simplifies the process of
  tracking the original address to which value was sent. There is also a new
  `EphemeralTransparent` variant, and an additional generic parameter for the
  type of metadata associated with an ephemeral transparent outpoint.

### Removed
- `zcash_client_backend::data_api`:
  - `WalletRead::get_unspent_transparent_outputs` has been removed because its
    semantics were unclear and could not be clarified. Use
    `WalletRead::get_spendable_transparent_outputs` instead.
- `zcash_client_backend::fees::ChangeValue::new`. Use `ChangeValue::shielded`
  or `ChangeValue::ephemeral_transparent` instead.

## [0.12.1] - 2024-03-27

### Fixed
- This release fixes a problem in note selection when sending to a transparent
  recipient, whereby available funds were being incorrectly excluded from 
  input selection.

## [0.12.0] - 2024-03-25

### Added
- A new `orchard` feature flag has been added to make it possible to
  build client code without `orchard` dependencies. Additions and
  changes related to `Orchard` below are introduced under this feature
  flag.
- `zcash_client_backend::data_api`:
  - `Account`
  - `AccountBalance::with_orchard_balance_mut`
  - `AccountBirthday::orchard_frontier`
  - `AccountSource`
  - `BlockMetadata::orchard_tree_size`
  - `DecryptedTransaction::{new, tx(), orchard_outputs()}`
  - `NoteRetention`
  - `ScannedBlock::orchard`
  - `ScannedBlockCommitments::orchard`
  - `SeedRelevance`
  - `SentTransaction::new`
  - `SpendableNotes`
  - `ORCHARD_SHARD_HEIGHT`
  - `BlockMetadata::orchard_tree_size`
  - `WalletSummary::next_orchard_subtree_index`
  - `chain::ChainState`
  - `chain::ScanSummary::{spent_orchard_note_count, received_orchard_note_count}`
  - `impl Debug for chain::CommitmentTreeRoot`
- `zcash_client_backend::fees`:
  - `orchard`
  - `ChangeValue::orchard`
- `zcash_client_backend::proto`:
  - `service::TreeState::orchard_tree`
  - `service::TreeState::to_chain_state`
  - `impl TryFrom<&CompactOrchardAction> for CompactAction`
  - `CompactOrchardAction::{cmx, nf, ephemeral_key}`
- `zcash_client_backend::scanning`:
  - `impl ScanningKeyOps<OrchardDomain, ..> for ScanningKey<..>` for Orchard key types.
  - `ScanningKeys::orchard`
  - `Nullifiers::{orchard, extend_orchard, retain_orchard}`
  - `TaggedOrchardBatch`
  - `TaggedOrchardBatchRunner`
- `zcash_client_backend::wallet`:
  - `Note::Orchard`
  - `WalletOrchardSpend`
  - `WalletOrchardOutput`
  - `WalletTx::{orchard_spends, orchard_outputs}`
  - `ReceivedNote::map_note`
  - `ReceivedNote<_, sapling::Note>::note_value`
  - `ReceivedNote<_, orchard::note::Note>::note_value`
- `zcash_client_backend::zip321::Payment::without_memo`

### Changed
- `zcash_client_backend::data_api`:
  - Arguments to `AccountBirthday::from_parts` have changed.
  - Arguments to `BlockMetadata::from_parts` have changed.
  - Arguments to `ScannedBlock::from_parts` have changed.
  - Changes to the `WalletRead` trait:
    - Added `Account` associated type.
    - Added `validate_seed` method.
    - Added `is_seed_relevant_to_any_derived_accounts` method.
    - Added `get_account` method.
    - Added `get_derived_account` method.
    - `get_account_for_ufvk` now returns `Self::Account` instead of a bare
      `AccountId`.
    - Added `get_orchard_nullifiers` method.
    - `get_transaction` now returns `Result<Option<Transaction>, _>` rather
      than returning an `Err` if the `txid` parameter does not correspond to
      a transaction in the database.
  - `WalletWrite::create_account` now takes its `AccountBirthday` argument by 
    reference.
  - Changes to the `InputSource` trait:
    - `select_spendable_notes` now takes its `target_value` argument as a
      `NonNegativeAmount`. Also, it now returns a `SpendableNotes` data 
      structure instead of a vector.
  - Fields of `DecryptedTransaction` are now private. Use `DecryptedTransaction::new`
    and the newly provided accessors instead.
  - Fields of `SentTransaction` are now private. Use `SentTransaction::new`
    and the newly provided accessors instead.
  - `ShieldedProtocol` has a new `Orchard` variant.
  - `WalletCommitmentTrees`
    - `type OrchardShardStore`
    - `fn with_orchard_tree_mut`
    - `fn put_orchard_subtree_roots`
  - Removed `Error::AccountNotFound` variant.
  - `WalletSummary::new` now takes an additional `next_orchard_subtree_index`
    argument when the `orchard` feature flag is enabled.
- `zcash_client_backend::decrypt`:
  - Fields of `DecryptedOutput` are now private. Use `DecryptedOutput::new`
    and the newly provided accessors instead.
  - `decrypt_transaction` now returns a `DecryptedTransaction<AccountId>`
    instead of a `DecryptedOutput<sapling::Note>` and will decrypt Orchard
    outputs when the `orchard` feature is enabled. In addition, the type
    constraint on its `<AccountId>` parameter has been strengthened to `Copy`.
- `zcash_client_backend::fees`:
  - Arguments to `ChangeStrategy::compute_balance` have changed.
  - `ChangeError::DustInputs` now has an `orchard` field behind the `orchard`
    feature flag.
- `zcash_client_backend::proto`:
  - `ProposalDecodingError` has a new variant `TransparentMemo`.
- `zcash_client_backend::wallet::Recipient::InternalAccount` is now a structured
  variant with an additional `external_address` field.
- `zcash_client_backend::zip321::render::amount_str` now takes a
  `NonNegativeAmount` rather than a signed `Amount` as its argument.
- `zcash_client_backend::zip321::parse::parse_amount` now parses a
  `NonNegativeAmount` rather than a signed `Amount`.
- `zcash_client_backend::zip321::TransactionRequest::total` now
  returns `Result<_, BalanceError>` instead of `Result<_, ()>`.

### Removed
- `zcash_client_backend::PoolType::is_receiver`: use
  `zcash_keys::Address::has_receiver` instead.
- `zcash_client_backend::wallet::ReceivedNote::traverse_opt` removed as
  unnecessary.

### Fixed
- This release fixes an error in amount parsing in `zip321` that previously
  allowed amounts having a decimal point but no decimal value to be parsed
  as valid.

## [0.11.1] - 2024-03-09

### Fixed
- Documentation now correctly builds with all feature flags.

## [0.11.0] - 2024-03-01

### Added
- `zcash_client_backend`:
  - `{PoolType, ShieldedProtocol}` (moved from `zcash_client_backend::data_api`).
  - `PoolType::is_receiver`
- `zcash_client_backend::data_api`:
  - `InputSource`
  - `ScannedBlock::{into_commitments, sapling}`
  - `ScannedBundles`
  - `ScannedBlockCommitments`
  - `Balance::{add_spendable_value, add_pending_change_value, add_pending_spendable_value}`
  - `AccountBalance::{
      with_sapling_balance_mut,
      add_unshielded_value
    }`
  - `WalletSummary::next_sapling_subtree_index`
  - `wallet`:
    - `propose_standard_transfer_to_address`
    - `create_proposed_transactions`
    - `input_selection`:
      - `ShieldingSelector`, behind the `transparent-inputs` feature flag
        (refactored out from the `InputSelector` trait).
      - `impl std::error::Error for InputSelectorError`
- `zcash_client_backend::fees`:
  - `standard` and `sapling` modules.
  - `ChangeValue::new`
- `zcash_client_backend::wallet`:
  - `{NoteId, Recipient}` (moved from `zcash_client_backend::data_api`).
  - `Note`
  - `ReceivedNote`
  - `Recipient::{map_internal_account, internal_account_transpose_option}`
  - `WalletOutput`
  - `WalletSaplingOutput::{key_source, account_id, recipient_key_scope}`
  - `WalletSaplingSpend::account_id`
  - `WalletSpend`
  - `WalletTx::new`
  - `WalletTx` getter methods `{txid, block_index, sapling_spends, sapling_outputs}`
    (replacing what were previously public fields.)
  - `TransparentAddressMetadata` (which replaces `zcash_keys::address::AddressMetadata`).
  - `impl {Debug, Clone} for OvkPolicy`
- `zcash_client_backend::proposal`:
  - `Proposal::{shielded_inputs, payment_pools, single_step, multi_step}`
  - `ShieldedInputs`
  - `Step`
- `zcash_client_backend::proto`:
  - `PROPOSAL_SER_V1`
  - `ProposalDecodingError`
  - `proposal` module, for parsing and serializing transaction proposals.
  - `impl TryFrom<&CompactSaplingOutput> for CompactOutputDescription`
- `zcash_client_backend::scanning`:
  - `ScanningKeyOps` has replaced the `ScanningKey` trait.
  - `ScanningKeys`
  - `Nullifiers`
- `impl Clone for zcash_client_backend::{
     zip321::{Payment, TransactionRequest, Zip321Error, parse::Param, parse::IndexedParam},
     wallet::WalletTransparentOutput,
     proposal::Proposal,
   }`
- `impl {PartialEq, Eq} for zcash_client_backend::{
     zip321::{Zip321Error, parse::Param, parse::IndexedParam},
     wallet::WalletTransparentOutput,
     proposal::Proposal,
   }`
- `zcash_client_backend::zip321`:
  - `TransactionRequest::{total, from_indexed}`
  - `parse::Param::name`

### Changed
- Migrated to `zcash_primitives 0.14`, `orchard 0.7`.
- Several structs and functions now take an `AccountId` type parameter
  in order to decouple the concept of an account identifier from
  the ZIP 32 account index. Many APIs that previously referenced
  `zcash_primitives::zip32::AccountId` now reference the generic type.
  Impacted types and functions are:
  - `zcash_client_backend::data_api`:
    - `WalletRead` now has an associated `AccountId` type.
    - `WalletRead::{
        get_account_birthday,
        get_current_address,
        get_unified_full_viewing_keys,
        get_account_for_ufvk,
        get_wallet_summary,
        get_sapling_nullifiers,
        get_transparent_receivers,
        get_transparent_balances,
        get_account_ids
      }` now refer to the `WalletRead::AccountId` associated type.
    - `WalletWrite::{create_account, get_next_available_address}`
      now refer to the `WalletRead::AccountId` associated type.
    - `ScannedBlock` now takes an additional `AccountId` type parameter.
    - `DecryptedTransaction` is now parameterized by `AccountId`
    - `SentTransaction` is now parameterized by `AccountId`
    - `SentTransactionOutput` is now parameterized by `AccountId`
    - `WalletSummary` is now parameterized by `AccountId`
  - `zcash_client_backend::decrypt`
    - `DecryptedOutput` is now parameterized by `AccountId`
    - `decrypt_transaction` is now parameterized by `AccountId`
  - `zcash_client_backend::scanning::scan_block` is now parameterized by `AccountId`
  - `zcash_client_backend::wallet`:
    - `Recipient` now takes an additional `AccountId` type parameter.
    - `WalletTx` now takes an additional `AccountId` type parameter.
    - `WalletSaplingSpend` now takes an additional `AccountId` type parameter.
    - `WalletSaplingOutput` now takes an additional `AccountId` type parameter.
- `zcash_client_backend::data_api`:
  - `BlockMetadata::sapling_tree_size` now returns an `Option<u32>` instead of
    a `u32` for future consistency with Orchard.
  - `ScannedBlock` is no longer parameterized by the nullifier type as a consequence
    of the `WalletTx` change.
  - `ScannedBlock::metadata` has been renamed to `to_block_metadata` and now
    returns an owned value rather than a reference.
  - Fields of `Balance` and `AccountBalance` have been made private and the values
    of these fields have been made available via methods having the same names
    as the previously-public fields.
  - `WalletSummary::new` now takes an additional `next_sapling_subtree_index` argument.
  - `WalletSummary::new` now takes a `HashMap` instead of a `BTreeMap` for its
    `account_balances` argument.
  - `WalletSummary::account_balances` now returns a `HashMap` instead of a `BTreeMap`.
  - Changes to the `WalletRead` trait:
    - Added associated type `AccountId`.
    - Added `get_account` function.
    - `get_checkpoint_depth` has been removed without replacement. This is no
      longer needed given the change to use the stored anchor height for
      transaction proposal execution.
    - `is_valid_account_extfvk` has been removed; it was unused in the ECC
      mobile wallet SDKs and has been superseded by `get_account_for_ufvk`.
    - `get_spendable_sapling_notes`, `select_spendable_sapling_notes`, and
      `get_unspent_transparent_outputs` have been removed; use
      `data_api::InputSource` instead.
    - Added `get_account_ids`.
    - `get_transparent_receivers` and `get_transparent_balances` are now
      guarded by the `transparent-inputs` feature flag, with noop default
      implementations provided.
    - `get_transparent_receivers` now returns
      `Option<zcash_client_backend::wallet::TransparentAddressMetadata>` as part of
      its result where previously it returned `zcash_keys::address::AddressMetadata`.
  - `WalletWrite::get_next_available_address` now takes an additional
    `UnifiedAddressRequest` argument.
  - `chain::scan_cached_blocks` now returns a `ScanSummary` containing metadata
    about the scanned blocks on success.
  - `error::Error` enum changes:
    - The `NoteMismatch` variant now wraps a `NoteId` instead of a
      backend-specific note identifier. The related `NoteRef` type parameter has
      been removed from `error::Error`.
    - New variants have been added:
      - `Error::UnsupportedChangeType`
      - `Error::NoSupportedReceivers`
      - `Error::NoSpendingKey`
      - `Error::Proposal`
      - `Error::ProposalNotSupported`
    - Variant `ChildIndexOutOfRange` has been removed.
  - `wallet`:
    - `shield_transparent_funds` no longer takes a `memo` argument; instead,
      memos to be associated with the shielded outputs should be specified in
      the construction of the value of the `input_selector` argument, which is
      used to construct the proposed shielded values as internal "change"
      outputs. Also, it returns its result as a `NonEmpty<TxId>` instead of a
      single `TxId`.
    - `create_proposed_transaction` has been replaced by
      `create_proposed_transactions`. Relative to the prior method, the new
      method has the following changes:
      - It no longer takes a `change_memo` argument; instead, change memos are
        represented in the individual values of the `proposed_change` field of
        the `Proposal`'s `TransactionBalance`.
      - `create_proposed_transactions` takes its `proposal` argument by
        reference instead of as an owned value.
      - `create_proposed_transactions` no longer takes a `min_confirmations`
        argument. Instead, it uses the anchor height from its `proposal`
        argument.
      - `create_proposed_transactions` forces implementations to ignore the
        database identifiers for its contained notes by universally quantifying
        the `NoteRef` type parameter.
      - It returns a `NonEmpty<TxId>` instead of a single `TxId` value.
    - `create_spend_to_address` now takes additional `change_memo` and
      `fallback_change_pool` arguments. It also returns its result as a
      `NonEmpty<TxId>` instead of a single `TxId`.
    - `spend` returns its result as a `NonEmpty<TxId>` instead of a single
      `TxId`.
    - The error type of `create_spend_to_address` has been changed to use
      `zcash_primitives::transaction::fees::zip317::FeeError` instead of
      `zcash_primitives::transaction::components::amount::BalanceError`. Yes
      this is confusing because `create_spend_to_address` is explicitly not
      using ZIP 317 fees; it's just an artifact of the internal implementation,
      and the error variants are not specific to ZIP 317.
    - The following methods now take `&impl SpendProver, &impl OutputProver`
      instead of `impl TxProver`:
      - `create_proposed_transactions`
      - `create_spend_to_address`
      - `shield_transparent_funds`
      - `spend`
    - `propose_shielding` and `shield_transparent_funds` now take their
      `min_confirmations` arguments as `u32` rather than a `NonZeroU32`, to
      permit implementations to enable zero-conf shielding.
    - `input_selection`:
      - `InputSelector::propose_shielding` has been moved out to the
        newly-created `ShieldingSelector` trait.
        - `ShieldingSelector::propose_shielding` has been altered such that it
          takes an explicit `target_height` in order to minimize the
          capabilities that the `data_api::InputSource` trait must expose. Also,
          it now takes its `min_confirmations` argument as `u32` instead of
          `NonZeroU32`.
      - The `InputSelector::DataSource` associated type has been renamed to
        `InputSource`.
      - `InputSelectorError` has added variant `Proposal`.
      - The signature of `InputSelector::propose_transaction` has been altered
        such that it longer takes `min_confirmations` as an argument, instead
        taking explicit `target_height` and `anchor_height` arguments. This
        helps to minimize the set of capabilities that the
        `data_api::InputSource` must expose.
      - `GreedyInputSelector` now has relaxed requirements for its `InputSource`
        associated type.
- `zcash_client_backend::proposal`:
  - Arguments to `Proposal::from_parts` have changed.
  - `Proposal::min_anchor_height` has been removed in favor of storing this
    value in `SaplingInputs`.
  - `Proposal::sapling_inputs` has been replaced by `Proposal::shielded_inputs`
  - In addition to having been moved to the `zcash_client_backend::proposal`
    module, the `Proposal` type has been substantially modified in order to make
    it possible to represent multi-step transactions, such as a deshielding
    transaction followed by a zero-conf transfer as required by ZIP 320. Individual
    transaction proposals are now represented by the `proposal::Step` type.
  - `ProposalError` has new variants:
    - `ReferenceError`
    - `StepDoubleSpend`
    - `ChainDoubleSpend`
    - `PaymentPoolsMismatch`
- `zcash_client_backend::fees`:
  - `ChangeStrategy::compute_balance` arguments have changed.
  - `ChangeValue` is now a struct. In addition to the existing change value, it
    now also provides the output pool to which change should be sent and an
    optional memo to be associated with the change output.
  - `ChangeError` has a new `BundleError` variant.
  - `fixed::SingleOutputChangeStrategy::new`,
    `zip317::SingleOutputChangeStrategy::new`, and
    `standard::SingleOutputChangeStrategy::new` each now accept additional
    `change_memo` and `fallback_change_pool` arguments.
- `zcash_client_backend::wallet`:
  - `Recipient` is now polymorphic in the type of the payload for wallet-internal
    recipients. This simplifies the handling of wallet-internal outputs.
  - `SentTransactionOutput::from_parts` now takes a `Recipient<Note>`.
  - `SentTransactionOutput::recipient` now returns a `Recipient<Note>`.
  - `OvkPolicy::Custom` is now a structured variant that can contain independent
    Sapling and Orchard `OutgoingViewingKey`s.
  - `WalletSaplingOutput::from_parts` arguments have changed.
  - `WalletSaplingOutput::nf` now returns an `Option<sapling::Nullifier>`.
  - `WalletTx` is no longer parameterized by the nullifier type; instead, the
    nullifier is present as an optional value.
- `zcash_client_backend::scanning`:
  - Arguments to `scan_blocks` have changed.
  - `ScanError` has new variants `TreeSizeInvalid` and `EncodingInvalid`.
  - `ScanningKey` is now a concrete type that bundles an incoming viewing key
    with an optional nullifier key and key source metadata. The trait that
    provides uniform access to scanning key information is now `ScanningKeyOps`.
- `zcash_client_backend::zip321`:
  - `TransactionRequest::payments` now returns a `BTreeMap<usize, Payment>`
    instead of `&[Payment]` so that parameter indices may be preserved.
  - `TransactionRequest::to_uri` now returns a `String` instead of an
    `Option<String>` and provides canonical serialization for the empty
    proposal.
  - `TransactionRequest::from_uri` previously stripped payment indices, meaning
    that round-trip serialization was not supported. Payment indices are now
    retained.
- The following fields now have type `NonNegativeAmount` instead of `Amount`:
  - `zcash_client_backend::data_api`:
    - `error::Error::InsufficientFunds.{available, required}`
    - `wallet::input_selection::InputSelectorError::InsufficientFunds.{available, required}`
  - `zcash_client_backend::fees`:
    - `ChangeError::InsufficientFunds.{available, required}`
  - `zcash_client_backend::zip321::Payment.amount`
- The following methods now take `NonNegativeAmount` instead of `Amount`:
  - `zcash_client_backend::data_api`:
    - `SentTransactionOutput::from_parts`
    - `wallet::create_spend_to_address`
    - `wallet::input_selection::InputSelector::propose_shielding`
  - `zcash_client_backend::fees`:
    - `ChangeValue::sapling`
    - `DustOutputPolicy::new`
    - `TransactionBalance::new`
- The following methods now return `NonNegativeAmount` instead of `Amount`:
  - `zcash_client_backend::data_api::SentTransactionOutput::value`
  - `zcash_client_backend::fees`:
    - `ChangeValue::value`
    - `DustOutputPolicy::dust_threshold`
    - `TransactionBalance::{fee_required, total}`
  - `zcash_client_backend::wallet::WalletTransparentOutput::value`

### Deprecated
- `zcash_client_backend::data_api::wallet`:
  - `spend` (use `propose_transfer` and `create_proposed_transactions` instead).

### Removed
- `zcash_client_backend::wallet`:
  - `ReceivedSaplingNote` (use `zcash_client_backend::ReceivedNote` instead).
  - `input_selection::{Proposal, ShieldedInputs, ProposalError}` (moved to
    `zcash_client_backend::proposal`).
  - `SentTransactionOutput::sapling_change_to` - the note created by an internal
    transfer is now conveyed in the `recipient` field.
  - `WalletSaplingOutput::cmu` (use `WalletSaplingOutput::note` and
    `sapling_crypto::Note::cmu` instead).
  - `WalletSaplingOutput::account` (use `WalletSaplingOutput::account_id` instead)
  - `WalletSaplingSpend::account` (use `WalletSaplingSpend::account_id` instead)
  - `WalletTx` fields `{txid, index, sapling_spends, sapling_outputs}` (use
    the new getters instead.)
- `zcash_client_backend::data_api`:
  - `{PoolType, ShieldedProtocol}` (moved to `zcash_client_backend`).
  - `{NoteId, Recipient}` (moved to `zcash_client_backend::wallet`).
  - `ScannedBlock::from_parts`
  - `ScannedBlock::{sapling_tree_size, sapling_nullifier_map, sapling_commitments}`
    (use `ScannedBundles::{tree_size, nullifier_map, commitments}` instead).
  - `ScannedBlock::into_sapling_commitments`
    (use `ScannedBlock::into_commitments` instead).
  - `wallet::create_proposed_transaction`
    (use `wallet::create_proposed_transactions` instead).
  - `chain::ScanSummary::from_parts`
- `zcash_client_backend::proposal`:
  - `Proposal::min_anchor_height` (use `ShieldedInputs::anchor_height` instead).
  - `Proposal::sapling_inputs` (use `Proposal::shielded_inputs` instead).

## [0.10.0] - 2023-09-25

### Notable Changes
- `zcash_client_backend` now supports out-of-order scanning of blockchain history.
  See the module documentation for `zcash_client_backend::data_api::chain`
  for details on how to make use of the new scanning capabilities.
- This release of `zcash_client_backend` defines the concept of an account
  birthday. The account birthday is defined as the minimum height among blocks
  to be scanned when recovering an account.
- Account creation now requires the caller to provide account birthday information,
  including the state of the note commitment tree at the end of the block prior
  to the birthday height. A wallet's birthday is the earliest birthday height
  among accounts maintained by the wallet.

### Added
- `impl Eq for zcash_client_backend::address::RecipientAddress`
- `impl Eq for zcash_client_backend::zip321::{Payment, TransactionRequest}`
- `impl Debug` for `zcash_client_backend::{data_api::wallet::input_selection::Proposal, wallet::ReceivedSaplingNote}`
- `zcash_client_backend::data_api`:
  - `AccountBalance`
  - `AccountBirthday`
  - `Balance`
  - `BirthdayError`
  - `BlockMetadata`
  - `NoteId`
  - `NullifierQuery` for use with `WalletRead::get_sapling_nullifiers`
  - `Ratio`
  - `ScannedBlock`
  - `ShieldedProtocol`
  - `WalletCommitmentTrees`
  - `WalletSummary`
  - `WalletRead::{
       chain_height, block_metadata, block_max_scanned, block_fully_scanned,
       suggest_scan_ranges, get_wallet_birthday, get_account_birthday, get_wallet_summary
     }`
  - `WalletWrite::{put_blocks, update_chain_tip}`
  - `chain::CommitmentTreeRoot`
  - `scanning` A new module containing types required for `suggest_scan_ranges`
  - `testing::MockWalletDb::new`
  - `wallet::input_selection::Proposal::{min_target_height, min_anchor_height}`
  - `SAPLING_SHARD_HEIGHT` constant
- `zcash_client_backend::proto::compact_formats`:
  - `impl<A: sapling::Authorization> From<&sapling::SpendDescription<A>> for CompactSaplingSpend`
  - `impl<A: sapling::Authorization> From<&sapling::OutputDescription<A>> for CompactSaplingOutput`
  - `impl<SpendAuth> From<&orchard::Action<SpendAuth>> for CompactOrchardAction`
- `zcash_client_backend::wallet::WalletSaplingOutput::note_commitment_tree_position`
- `zcash_client_backend::scanning`:
  - `ScanError`
  - `impl<K: ScanningKey> ScanningKey for &K`
  - `impl ScanningKey for (zip32::Scope, sapling::SaplingIvk, sapling::NullifierDerivingKey)`
- Test utility functions `zcash_client_backend::keys::UnifiedSpendingKey::{default_address,
  default_transparent_address}` are now available under the `test-dependencies` feature flag.

### Changed
- MSRV is now 1.65.0.
- Bumped dependencies to `hdwallet 0.4`, `zcash_primitives 0.13`, `zcash_note_encryption 0.4`,
  `incrementalmerkletree 0.5`, `orchard 0.6`, `bs58 0.5`, `tempfile 3.5.0`, `prost 0.12`,
  `tonic 0.10`.
- `zcash_client_backend::data_api`:
  - `WalletRead::TxRef` has been removed in favor of consistently using `TxId` instead.
  - `WalletRead::get_transaction` now takes a `TxId` as its argument.
  - `WalletRead::create_account` now takes an additional `birthday` argument.
  - `WalletWrite::{store_decrypted_tx, store_sent_tx}` now return `Result<(), Self::Error>`
    as the `WalletRead::TxRef` associated type has been removed. Use
    `WalletRead::get_transaction` with the transaction's `TxId` instead.
  - `WalletRead::get_memo` now takes a `NoteId` as its argument instead of `Self::NoteRef`
    and returns `Result<Option<Memo>, Self::Error>` instead of `Result<Memo,
    Self::Error>` in order to make representable wallet states where the full
    note plaintext is not available.
  - `WalletRead::get_nullifiers` has been renamed to `WalletRead::get_sapling_nullifiers`
    and its signature has changed; it now subsumes the removed `WalletRead::get_all_nullifiers`.
  - `WalletRead::get_target_and_anchor_heights` now takes its argument as a `NonZeroU32`
  - `chain::scan_cached_blocks` now takes a `from_height` argument that
    permits the caller to control the starting position of the scan range.
    In addition, the `limit` parameter is now required and has type `usize`.
  - `chain::BlockSource::with_blocks` now takes its limit as an `Option<usize>`
    instead of `Option<u32>`. It is also now required to return an error if
    `from_height` is set to a block that does not exist in `self`.
  - A new `CommitmentTree` variant has been added to `data_api::error::Error`
  - `wallet::{create_spend_to_address, create_proposed_transaction,
    shield_transparent_funds}` all now require that `WalletCommitmentTrees` be
    implemented for the type passed to them for the `wallet_db` parameter.
  - `wallet::create_proposed_transaction` now takes an additional
    `min_confirmations` argument.
  - `wallet::{spend, create_spend_to_address, shield_transparent_funds,
    propose_transfer, propose_shielding, create_proposed_transaction}` now take their
    respective `min_confirmations` arguments as `NonZeroU32`
  - A new `Scan` variant replaces the `Chain` variant of `data_api::chain::error::Error`.
    The `NoteRef` parameter to `data_api::chain::error::Error` has been removed
    in favor of using `NoteId` to report the specific note for which a failure occurred.
  - A new `SyncRequired` variant has been added to `data_api::wallet::input_selection::InputSelectorError`.
  - The variants of the `PoolType` enum have changed; the `PoolType::Sapling` variant has been
    removed in favor of a `PoolType::Shielded` variant that wraps a `ShieldedProtocol` value.
- `zcash_client_backend::wallet`:
  - `SpendableNote` has been renamed to `ReceivedSaplingNote`.
  - Arguments to `WalletSaplingOutput::from_parts` have changed.
- `zcash_client_backend::data_api::wallet::input_selection::InputSelector`:
  - Arguments to `{propose_transaction, propose_shielding}` have changed.
  - `InputSelector::{propose_transaction, propose_shielding}`
    now take their respective `min_confirmations` arguments as `NonZeroU32`
- `zcash_client_backend::data_api::wallet::{create_spend_to_address, spend,
  create_proposed_transaction, shield_transparent_funds}` now return the `TxId`
  for the newly created transaction instead an internal database identifier.
- `zcash_client_backend::wallet::ReceivedSaplingNote::note_commitment_tree_position`
  has replaced the `witness` field in the same struct.
- `zcash_client_backend::welding_rig` has been renamed to `zcash_client_backend::scanning`
- `zcash_client_backend::scanning::ScanningKey::sapling_nf` has been changed to
  take a note position instead of an incremental witness for the note.
- Arguments to `zcash_client_backend::scanning::scan_block` have changed. This
  method now takes an optional `BlockMetadata` argument instead of a base commitment
  tree and incremental witnesses for each previously-known note. In addition, the
  return type has now been updated to return a `Result<ScannedBlock, ScanError>`.
- `zcash_client_backend::proto::service`:
  - The module is no longer behind the `lightwalletd-tonic` feature flag; that
    now only gates the `service::compact_tx_streamer_client` submodule. This
    exposes the service types to parse messages received by other gRPC clients.
  - The module has been updated to include the new gRPC endpoints supported by
    `lightwalletd` v0.4.15.

### Removed
- `zcash_client_backend::data_api`:
  - `WalletRead::block_height_extrema` has been removed. Use `chain_height`
    instead to obtain the wallet's view of the chain tip instead, or
    `suggest_scan_ranges` to obtain information about blocks that need to be
    scanned.
  - `WalletRead::get_balance_at` has been removed. Use `WalletRead::get_wallet_summary`
    instead.
  - `WalletRead::{get_all_nullifiers, get_commitment_tree, get_witnesses}` have
    been removed without replacement. The utility of these methods is now
    subsumed by those available from the `WalletCommitmentTrees` trait.
  - `WalletWrite::advance_by_block` (use `WalletWrite::put_blocks` instead).
  - `PrunedBlock` has been replaced by `ScannedBlock`
  - `testing::MockWalletDb`, which is available under the `test-dependencies`
    feature flag, has been modified by the addition of a `sapling_tree` property.
  - `wallet::input_selection`:
    - `Proposal::target_height` (use `Proposal::min_target_height` instead).
- `zcash_client_backend::data_api::chain::validate_chain` (logic merged into
  `chain::scan_cached_blocks`).
- `zcash_client_backend::data_api::chain::error::{ChainError, Cause}` have been
  replaced by `zcash_client_backend::scanning::ScanError`
- `zcash_client_backend::proto::compact_formats`:
  - `impl<A> From<sapling::OutputDescription<A>> for CompactSaplingOutput`
    (use `From<&sapling::OutputDescription<A>>` instead).
- `zcash_client_backend::wallet::WalletSaplingOutput::{witness, witness_mut}`
  have been removed as individual incremental witnesses are no longer tracked on a
  per-note basis. The global note commitment tree for the wallet should be used
  to obtain witnesses for spend operations instead.
- Default implementations of `zcash_client_backend::data_api::WalletRead::{
    get_target_and_anchor_heights, get_max_height_hash
  }` have been removed. These should be implemented in a backend-specific fashion.


## [0.9.0] - 2023-04-28
### Added
- `data_api::SentTransactionOutput::from_parts`
- `data_api::WalletRead::get_min_unspent_height`

### Changed
- `decrypt::DecryptedOutput` is now parameterized by a `Note` type parameter,
  to allow reuse of the data structure for non-Sapling contexts.
- `data_api::SentTransactionOutput` must now be constructed using
  `SentTransactionOutput::from_parts`. The internal state of `SentTransactionOutput`
  is now private, and accessible via methods that have the same names as the
  previously exposed fields.

### Renamed
- The following types and fields have been renamed in preparation for supporting
  `orchard` in wallet APIs:
  - `WalletTx::shielded_spends`  -> `WalletTx::sapling_spends`
  - `WalletTx::shielded_outputs` -> `WalletTx::sapling_outputs`
  - `WalletShieldedSpend` -> `WalletSaplingSpend`. Also, the internals of this
    data structure have been made private.
  - `WalletShieldedOutput` -> `WalletSaplingOutput`. Also, the internals of this
    data structure have been made private.
- The `data_api::WalletWrite::rewind_to_height` method has been renamed to
  `truncate_to_height` to better reflect its semantics.

### Removed
  - `wallet::WalletTx::num_spends`
  - `wallet::WalletTx::num_outputs`
  - `wallet::WalletSaplingOutput::to` is redundant and has been removed; the
    recipient address can be obtained from the note.
  - `decrypt::DecryptedOutput::to` is redundant and has been removed; the
    recipient address can be obtained from the note.

## [0.8.0] - 2023-04-15
### Changed
- Bumped dependencies to `bls12_381 0.8`, `group 0.13`, `orchard 0.4`,
  `tonic 0.9`, `base64 0.21`, `bech32 0.9`, `zcash_primitives 0.11`.
- The dependency on `zcash_primitives` no longer enables the `multicore` feature
  by default in order to support compilation under `wasm32-wasi`. Users of other
  platforms may need to include an explicit dependency on `zcash_primitives`
  without `default-features = false` or otherwise explicitly enable the
  `zcash_primitives/multicore` feature if they did not already depend
  upon `zcash_primitives` with default features enabled.

### Fixed
- `zcash_client_backend::fees::zip317::SingleOutputChangeStrategy` now takes
  into account the Sapling output padding behaviour of
  `zcash_primitives::transaction::components::sapling::builder::SaplingBuilder`.

## [0.7.0] - 2023-02-01
### Added
- `zcash_client_backend::data_api::wallet`:
  - `input_selection::Proposal::{is_shielding, target_height}`
  - `propose_transfer`
  - `propose_shielding`
  - `create_proposed_transaction`

### Changed
- MSRV is now 1.60.0.
- Bumped dependencies to `zcash_primitives 0.10`.
- `zcash_client_backend::data_api::chain`:
  - `BlockSource::with_blocks` now takes `from_height` as `Option<BlockHeight>`
    instead of `BlockHeight`. Trait implementors should return all available
    blocks in the datastore when `from_height` is `None`.
  - Various **breaking changes** to `validate_chain`:
    - The `parameters: &ParamsT` argument has been removed. When `None` is given
      as the `validate_from` argument, `validate_chain` will now pass `None` to
      `BlockSource::with_blocks` (instead of the Sapling network upgrade's
      activation height).
    - A `limit: Option<u32>` argument has been added. This enables callers to
      validate smaller intervals of blocks already present on the provided
      `BlockSource`, shortening processing times of the function call at the
      expense of obtaining a partial result. When providing a `limit`, a result
      of `Ok(())` means that the chain has been validated on its continuity of
      heights and hashes in the range `[validate_from, validate_from + limit)`.
      Callers are responsible for making subsequent calls to `validate_chain` in
      order to complete validating the totality of `block_source`.
- `zcash_client_backend::data_api::wallet`:
  - `input_selection::Proposal` no longer has a `TransparentInput` generic
    parameter, and `Proposal::transparent_inputs` now returns
    `&[zcash_client_backend::wallet::WalletTransparentOutput]`.
  - `shield_transparent_funds` now takes a `shielding_threshold` argument that
    can be used to specify the minimum value allowed as input to a shielding
    transaction. Previously the shielding threshold was fixed at 100000 zatoshis.
- Note commitments now use
  `zcash_primitives::sapling::note::ExtractedNoteCommitment` instead of
  `bls12_381::Scalar` in the following places:
  - The `cmu` field of `zcash_client_backend::wallet::WalletShieldedOutput`.
  - `zcash_client_backend::proto::compact_formats::CompactSaplingOutput::cmu`.

### Removed
- `zcash_client_backend::data_api`:
  - `WalletWrite::remove_unmined_tx` (was behind the `unstable` feature flag).

## [0.6.1] - 2022-12-06
### Added
- `zcash_client_backend::data_api::chain::scan_cached_blocks` now generates
  `tracing` spans, which can be used for profiling.

### Fixed
- `zcash_client_backend:zip321` no longer returns an error when trying to parse
  a URI without query parameters.

## [0.6.0] - 2022-11-12
### Added
- Functionality that enables the receiving and spending of transparent funds,
  behind the new `transparent-inputs` feature flag.
  - A new `zcash_client_backend::data_api::wallet::shield_transparent_funds`
    method has been added to facilitate the automatic shielding of transparent
    funds received by the wallet.
  - A `zcash_client_backend::wallet::WalletTransparentOutput` type in support of
    `transparent-inputs` functionality.
- An `unstable` feature flag; this is added to parts of the API that may change
  in any release.
- `zcash_client_backend::address`:
  - `RecipientAddress::Unified`
  - `AddressMetadata`
  - `impl Eq for UnifiedAddress`
- `zcash_client_backend::data_api`:
  - `wallet::spend` method, intended to supersede the `wallet::create_spend_to_address`
    method. This new method now constructs transactions via interpretation of a
    `zcash_client_backend::zip321::TransactionRequest` value. This facilitates
    the implementation of ZIP 321 support in wallets and provides substantially
    greater flexibility in transaction creation.
  - `PoolType`
  - `ShieldedPool`
  - `Recipient`
  - `SentTransactionOutput`
  - `WalletRead::get_unified_full_viewing_keys`
  - `WalletRead::get_account_for_ufvk`
  - `WalletRead::get_current_address`
  - `WalletRead::get_all_nullifiers`
  - `WalletRead::get_transparent_receivers`
  - `WalletRead::get_unspent_transparent_outputs`
  - `WalletRead::get_transparent_balances`
  - `WalletWrite::create_account`
  - `WalletWrite::remove_unmined_tx` (behind the `unstable` feature flag).
  - `WalletWrite::get_next_available_address`
  - `WalletWrite::put_received_transparent_utxo`
  - `impl From<prost::DecodeError> for error::Error`
  - `chain::error`: a module containing error types that can occur only
    in chain validation and sync, separated out from errors related to
    other wallet operations.
  - `input_selection`: a module containing types related to the process
    of selecting inputs to be spent, given a transaction request.
- `zcash_client_backend::decrypt`:
  - `TransferType`
- `zcash_client_backend::proto`:
  - `actions` field on `compact_formats::CompactTx`
  - `compact_formats::CompactOrchardAction`
  - gRPC bindings for the `lightwalletd` server, behind a `lightwalletd-tonic`
    feature flag.
- `zcash_client_backend::zip321::TransactionRequest` methods:
  - `TransactionRequest::empty` for constructing a new empty request.
  - `TransactionRequest::new` for constructing a request from `Vec<Payment>`.
  - `TransactionRequest::payments` for accessing the `Payments` that make up a
    request.
- `zcash_client_backend::encoding`
  - `KeyError`
  - `AddressCodec` implementations for `sapling::PaymentAddress` and
    `UnifiedAddress`.
- `zcash_client_backend::fees`
  - `ChangeError`
  - `ChangeStrategy`
  - `ChangeValue`
  - `TransactionBalance`
  - `fixed`, a module containing change selection strategies for the old fixed
    fee rule.
  - `zip317`, a module containing change selection strategies for the ZIP 317
    fee rule.
- New experimental APIs that should be considered unstable, and are
  likely to be modified and/or moved to a different module in a future
  release:
  - `zcash_client_backend::address::UnifiedAddress`
  - `zcash_client_backend::keys::{UnifiedSpendingKey, UnifiedFullViewingKey, Era, DecodingError}`
  - `zcash_client_backend::encoding::AddressCodec`
  - `zcash_client_backend::encoding::encode_payment_address`
  - `zcash_client_backend::encoding::encode_transparent_address`

### Changed
- MSRV is now 1.56.1.
- Bumped dependencies to `ff 0.12`, `group 0.12`, `bls12_381 0.7`
  `zcash_primitives 0.9`, `orchard 0.3`.
- `zcash_client_backend::proto`:
  - The Protocol Buffers bindings are now generated for `prost 0.11` instead of
    `protobuf 2`.
  - `compact_formats::CompactSpend` has been renamed to `CompactSaplingSpend`,
    and its `epk` field (and associated `set_epk` method) has been renamed to
    `ephemeralKey` (and `set_ephemeralKey`).
  - `compact_formats::CompactOutput` has been renamed to `CompactSaplingOutput`.
- `epk: jubjub::ExtendedPoint` has been replaced by
  `ephemeral_key: zcash_note_encryption::EphemeralKeyBytes` in various places:
  - `zcash_client_backend::wallet::WalletShieldedOutput`: the `epk` field has
    been replaced by `ephemeral_key`.
  - `zcash_client_backend::proto::compact_formats::CompactSaplingOutput`: the
    `epk` method has been replaced by `ephemeral_key`.
- `zcash_client_backend::data_api`:
  - Renamed the following to use lower-case abbreviations (matching Rust naming
    conventions):
    - `testing::MockWalletDB` to `testing::MockWalletDb`
  - Changes to the `WalletRead` trait:
    - `WalletRead::get_target_and_anchor_heights` now takes
      a `min_confirmations` argument that is used to compute an upper bound on
      the anchor height being returned; this had previously been hardcoded to
      `wallet::ANCHOR_OFFSET`.
    - `WalletRead::get_spendable_notes` has been renamed to
      `get_spendable_sapling_notes`, and now takes as an argument a vector of
      note IDs to be excluded from consideration.
    - `WalletRead::select_spendable_notes` has been renamed to
      `select_spendable_sapling_notes`, and now takes as an argument a vector of
      note IDs to be excluded from consideration.
    - The `WalletRead::NoteRef` and `WalletRead::TxRef` associated types are now
      required to implement `Eq` and `Ord`
  - `WalletWrite::store_received_tx` has been renamed to `store_decrypted_tx`.
  - `wallet::decrypt_and_store_transaction` now always stores the transaction by
    calling `WalletWrite::store_decrypted_tx`, even if no outputs could be
    decrypted. The error type produced by the provided `WalletWrite` instance is
    also now returned directly.
  - The `SentTransaction` type has been substantially modified to accommodate
    handling of transparent inputs. Per-output data has been split out into a
    new struct `SentTransactionOutput`, and `SentTransaction` can now contain
    multiple outputs, and tracks the fee paid.
  - `ReceivedTransaction` has been renamed to `DecryptedTransaction`, and its
    `outputs` field has been renamed to `sapling_outputs`.
  - `BlockSource` has been moved to the `chain` module.
  - The types of the `with_row` callback argument to `BlockSource::with_blocks`
    and the return type of this method have been modified to return
    `chain::error::Error`.
  - `testing::MockBlockSource` has been moved to
    `chain::testing::MockBlockSource` module.
  - `chain::{validate_chain, scan_cached_blocks}` have altered parameters and
    result types. The latter have been modified to return`chain::error::Error`
    instead of abstract error types. This new error type now wraps the errors of
    the block source and wallet database to which these methods delegate IO
    operations directly, which simplifies error handling in cases where callback
    functions are involved.
  - `error::ChainInvalid` has been moved to `chain::error`.
  - `error::Error` has been substantially modified. It now wraps database,
    note selection, builder, and other errors.
    - Added new error cases:
      - `Error::DataSource`
      - `Error::NoteSelection`
      - `Error::BalanceError`
      - `Error::MemoForbidden`
      - `Error::AddressNotRecognized`
      - `Error::ChildIndexOutOfRange`
      - `Error::NoteMismatch`
    - `Error::InsufficientBalance` has been renamed to `InsufficientFunds` and
      restructured to have named fields.
    - `Error::Protobuf` has been removed; these decoding errors are now
      produced as data source and/or block-source implementation-specific
      errors.
    - `Error::InvalidChain` has been removed; its former purpose is now served
      by `chain::ChainError`.
    - `Error::InvalidNewWitnessAnchor` and `Error::InvalidWitnessAnchor` have
      been moved to `chain::error::ContinuityError`.
    - `Error::InvalidExtSk` (now unused) has been removed.
    - `Error::KeyNotFound` (now unused) has been removed.
    - `Error::KeyDerivationError` (now unused) has been removed.
    - `Error::SaplingNotActive` (now unused) has been removed.
- `zcash_client_backend::decrypt`:
  - `decrypt_transaction` now takes a `HashMap<_, UnifiedFullViewingKey>`
    instead of `HashMap<_, ExtendedFullViewingKey>`.
- If no memo is provided when sending to a shielded recipient, the
  empty memo will be used.
- `zcash_client_backend::keys::spending_key` has been moved to the
  `zcash_client_backend::keys::sapling` module.
- `zcash_client_backend::zip321::MemoError` has been renamed and
  expanded into a more comprehensive `Zip321Error` type, and functions in the
  `zip321` module have been updated to use this unified error type. The
  following error cases have been added:
  - `Zip321Error::TooManyPayments(usize)`
  - `Zip321Error::DuplicateParameter(parse::Param, usize)`
  - `Zip321Error::TransparentMemo(usize)`
  - `Zip321Error::RecipientMissing(usize)`
  - `Zip321Error::ParseError(String)`
- `zcash_client_backend::welding_rig`:
  - The API of `ScanningKey` has changed to accommodate batch decryption and to
    correctly handle scanning with the internal (change) keys derived from ZIP
    316 UFVKs and UIVKs.
  - `scan_block` now uses batching for trial-decryption of transaction outputs.
- The return type of the following methods in `zcash_client_backend::encoding`
  have been changed to improve error reporting:
  - `decode_extended_spending_key`
  - `decode_extended_full_viewing_key`
  - `decode_payment_address`
- `zcash_client_backend::wallet::SpendableNote` is now parameterized by a note
  identifier type and has an additional `note_id` field that is used to hold the
  identifier used to refer to the note in the wallet database.

### Deprecated
- `zcash_client_backend::data_api::wallet::create_spend_to_address` has been
  deprecated. Use `zcash_client_backend::data_api::wallet::spend` instead. If
  you wish to continue using `create_spend_to_address`, note that the arguments
  to the function has been modified to take a unified spending key instead of a
  Sapling extended spending key, and now also requires a `min_confirmations`
  argument that the caller can provide to specify a minimum number of
  confirmations required for notes being selected. A minimum of 10
  confirmations is recommended.

### Removed
- `zcash_client_backend::data_api`:
  - `wallet::ANCHOR_OFFSET`
  - `WalletRead::get_extended_full_viewing_keys` (use
    `WalletRead::get_unified_full_viewing_keys` instead).
  - `WalletRead::get_address` (use `WalletRead::get_current_address` or
    `WalletWrite::get_next_available_address` instead.)
  - `impl From<protobuf::ProtobufError> for error::Error`
- `zcash_client_backend::proto::compact_formats`:
  - `Compact*::new` methods (use `Default::default` or struct instantiation
    instead).
  - Getters (use dedicated typed methods or direct field access instead).
  - Setters (use direct field access instead).
- `zcash_client_backend::wallet::AccountId` (moved to `zcash_primitives::zip32::AccountId`).
- `impl zcash_client_backend::welding_rig::ScanningKey for ExtendedFullViewingKey`
  (use `DiversifiableFullViewingKey` instead).

## [0.5.0] - 2021-03-26
### Added
- `zcash_client_backend::address::RecipientAddress`
- `zcash_client_backend::data_api` module, containing the Data Access API.
- `zcash_client_backend::wallet`:
  - `AccountId`
  - `SpendableNote`
  - `OvkPolicy`
- `zcash_client_backend::welding_rig::ScanningKey` trait, representing a key
  which can be used for trial decryption of outputs, and optionally nullifier
  computation. This trait is implemented for
  `zcash_primitives::zip32:ExtendedFullViewingKey` and
  `zcash_primitives::primitives::SaplingIvk`.
- First alpha of TZE support, behind the `zfuture` feature flag.

### Changed
- MSRV is now 1.47.0.
- `epk` fields and return values were changed from a `jubjub::SubgroupPoint` to
  a `jubjub::ExtendedPoint`, to match the change to the `zcash_primitives`
  decryption APIs:
  - `zcash_client_backend::proto::compact_formats::CompactOutput::epk()`
  - The `epk` field of `zcash_client_backend::wallet::WalletShieldedOutput`.
- `zcash_client_backend::decrypt`:
  - `decrypt_transaction` now takes a variable with type
    `P: zcash_primitives::consensus::Parameters`.
  - The `memo` field of `DecryptedOutput` now has type `MemoBytes`.
- `zcash_client_backend::wallet`:
  - The `nf` property of `WalletShieldedSpend` now has the type `Nullifier`.
  - The `account` property of `WalletShieldedSpend` and `WalletShieldedOutput`
    now has the type `AccountId`.
- `zcash_client_backend::welding_rig`:
  - `scan_block` now takes `&[(AccountId, K: ScanningKey)]`, instead of a
    slice of extended full viewing keys with implicit account IDs.
  - The `nullifiers` argument to `scan_block` now has the type
    `&[(AccountId, Nullifier)]`.

### Removed
- `zcash_client_backend::constants` module (its sub-modules have been moved into
  `zcash_primitives::constants`, and more generally replaced by the new methods
  on the `zcash_primitives::consensus::Parameters` trait).

## [0.4.0] - 2020-09-09
### Changed
- MSRV is now 1.44.1.
- Bumped dependencies to `ff 0.8`, `group 0.8`, `bls12_381 0.3.1`,
  `jubjub 0.5.1`, `protobuf 2.15`.

## [0.3.0] - 2020-08-24
TBD

## [0.2.0] - 2020-03-13
TBD

## [0.1.0] - 2019-10-08
Initial release.<|MERGE_RESOLUTION|>--- conflicted
+++ resolved
@@ -26,9 +26,7 @@
 ### Added
 - `zcash_client_backend::data_api`:
   - `chain::BlockCache` trait, behind the `sync` feature flag.
-<<<<<<< HEAD
   - `WalletWrite` trait methods `import_account_hd` and `import_account_ufvk`.
-=======
   - `WalletRead::get_spendable_transparent_outputs`.
 - `zcash_client_backend::fees`:
   - `EphemeralBalance`
@@ -38,7 +36,6 @@
   - `orchard::EmptyBundleView`
 - `zcash_client_backend::proposal`:
   - `impl Hash for {StepOutput, StepOutputIndex}`
->>>>>>> eaa43b4e
 - `zcash_client_backend::scanning`:
   - `testing` module
 - `zcash_client_backend::sync` module, behind the `sync` feature flag.
